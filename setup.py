#!/usr/bin/env python
'''
Installs the voxel51-api-py package.

| Copyright 2017-2019, Voxel51, Inc.
| `voxel51.com <https://voxel51.com/>`_
|
'''
from setuptools import setup, find_packages


# @note version info should be kept in-sync with `voxel51/version.json`
setup(
    name="voxel51-api-py",
    version="0.1.0",
    description="Python client library for the Voxel51 Platform API",
    author="Voxel51, Inc.",
    contact="info@voxel51.com",
    url="https://github.com/voxel51/api-py",
    license="BSD-4-Clause",
    packages=find_packages(),
    include_package_data=True,
    classifiers=[
        "Operating System :: OS Independent",
        "Programming Language :: Python :: 2.7",
        "Programming Language :: Python :: 3",
    ],
    scripts=["voxel51/cli/voxel51"],
    install_requires=[
        "argcomplete",
        "future",
<<<<<<< HEAD
        'futures; python_version<"3"',
=======
>>>>>>> dad17290
        "python-dateutil",
        "requests",
        "requests-toolbelt",
        "six",
        "tabulate",
        "tzlocal",
<<<<<<< HEAD
=======
        'futures; python_version<"3"',
        'importlib_metadata; python_version<"3.8"',
>>>>>>> dad17290
    ],
    extras_require={
        "dev": [
            "m2r",
            "pycodestyle",
            "pylint",
            "sphinx",
            "sphinxcontrib-napoleon",
        ]
    },
    python_requires=">=2.7",
)<|MERGE_RESOLUTION|>--- conflicted
+++ resolved
@@ -29,21 +29,14 @@
     install_requires=[
         "argcomplete",
         "future",
-<<<<<<< HEAD
-        'futures; python_version<"3"',
-=======
->>>>>>> dad17290
         "python-dateutil",
         "requests",
         "requests-toolbelt",
         "six",
         "tabulate",
         "tzlocal",
-<<<<<<< HEAD
-=======
         'futures; python_version<"3"',
         'importlib_metadata; python_version<"3.8"',
->>>>>>> dad17290
     ],
     extras_require={
         "dev": [
