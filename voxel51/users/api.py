'''
Main interface for the Voxel51 Platform API.

| Copyright 2017-2019, Voxel51, Inc.
| `voxel51.com <https://voxel51.com/>`_
|
'''
# pragma pylint: disable=redefined-builtin
# pragma pylint: disable=unused-wildcard-import
# pragma pylint: disable=wildcard-import
from __future__ import absolute_import
from __future__ import division
from __future__ import print_function
from __future__ import unicode_literals
from builtins import *
# pragma pylint: enable=redefined-builtin
# pragma pylint: enable=unused-wildcard-import
# pragma pylint: enable=wildcard-import

from concurrent.futures import ThreadPoolExecutor
from datetime import datetime
import os
import time

import dateutil.parser
import mimetypes
import requests

import voxel51.users.auth as voxa
import voxel51.users.jobs as voxj
import voxel51.users.utils as voxu


_CHUNK_SIZE = 32 * 1024 * 1024  # in bytes


class AnalyticType(object):
    '''Enum describing the possible types of analytics.'''

    PLATFORM = "PLATFORM"
    IMAGE_TO_VIDEO = "IMAGE_TO_VIDEO"


class API(object):
    '''Main class for managing a session with the Voxel51 Platform API.

    Attributes:
        base_url (string): the base URL of the API
        token (voxel51.users.auth.Token): the authentication token for this
            session
        keep_alive (bool): whether the request session should be kept alive
            between requests
    '''

    def __init__(self, token=None, keep_alive=False):
        '''Creates an API instance.

        Args:
            token (voxel51.users.auth.Token, optional): a Token to use. If no
                token is provided, the ``VOXEL51_API_TOKEN`` environment
                variable is checked and, if set, the token is loaded from that
                path. Otherwise, the token is loaded from
                ``~/.voxel51/api-token.json``
            keep_alive (bool, optional): whether to keep the request session
                alive between requests. By default, this is False
        '''
        if token is None:
            token = voxa.load_token()

        self.base_url = voxu.urljoin(token.base_api_url, "v1")
        self.token = token
        self.keep_alive = keep_alive
        self._header = token.get_header()
        self._requests = requests.Session() if keep_alive else requests

    def __enter__(self):
        return self

    def __exit__(self, *args):
        self.close()

    def close(self):
        '''Closes the HTTP session. Only needs to be called when
        `keep_alive=True` is passed to the constructor.
        '''
        if self.keep_alive:
            self._requests.close()

    @classmethod
    def from_json(cls, token_path, **kwargs):
        '''Creates an API instance from the given Token JSON file.

        Args:
            token_path (str): the path to a :class:`voxel51.users.auth.Token`
                JSON file
            **kwargs (dict): optional keyword arguments for
                `API(token=token, **kwargs)`

        Returns:
            an :class:`API` instance
        '''
        token = voxa.load_token(token_path=token_path)
        return cls(token=token, **kwargs)

    @staticmethod
    def thread_map(callback, iterable, max_workers=None):
        '''Applies the callback function to each item in the iterable using a
        pool of parallel worker threads.

        Args:
            callback (function): the function to call on each list item
            iterable (iterable): an iterable of arguments to pass to the
                callback
            max_workers (int, optional): the number of worker threads to use.
                The default is `None`, which uses a handful of threads for each
                CPU on your machine. See the documentation for the
                `concurrent.futures.ThreadPoolExecutor` method for more details

        Returns:
            a list of values returned by `callback`, in the same order as the
            input `iterable`
        '''
        with ThreadPoolExecutor(max_workers=max_workers) as executor:
            return list(executor.map(callback, iterable))

    # ANALYTICS ###############################################################

    def list_analytics(self, all_versions=False):
        '''Returns a list of all available analytics.

        Args:
            all_versions (bool, optional): whether to return all versions of
                each analytic or only the latest version. By default, this is
                False

        Returns:
            a list of dictionaries describing the available analytics

        Raises:
            :class:`APIError` if the request was unsuccessful
        '''
        endpoint = voxu.urljoin(self.base_url, "analytics", "list")
        data = {"all_versions": all_versions}
        res = self._requests.get(endpoint, headers=self._header, json=data)
        _validate_response(res)
        return _parse_json_response(res)["analytics"]

    def query_analytics(self, analytics_query):
        '''Performs a customized analytics query.

        Args:
            analytics_query (voxel51.users.query.AnalyticsQuery): an
                AnalyticsQuery instance defining the customized analytics query
                to perform

        Returns:
            a dictionary containing the query results and total number of
            records

        Raises:
            :class:`APIError` if the request was unsuccessful
        '''
        endpoint = voxu.urljoin(self.base_url, "analytics")
        res = self._requests.get(
            endpoint, headers=self._header, params=analytics_query.to_dict())
        _validate_response(res)
        return _parse_json_response(res)

    def get_analytic_details(self, analytic_id):
        '''Gets details about the analytic with the given ID.

        Args:
            analytic_id (str): the analytic ID

        Returns:
            a dictionary containing metadata about the analytic

        Raises:
            :class:`APIError` if the request was unsuccessful
        '''
        endpoint = voxu.urljoin(self.base_url, "analytics", analytic_id)
        res = self._requests.get(endpoint, headers=self._header)
        _validate_response(res)
        return _parse_json_response(res)["analytic"]

    def get_analytic_doc(self, analytic_id):
        '''Gets documentation about the analytic with the given ID.

        Args:
            analytic_id (str): the analytic ID

        Returns:
            a dictionary containing the analytic documentation

        Raises:
            :class:`APIError` if the request was unsuccessful
        '''
        endpoint = voxu.urljoin(self.base_url, "analytics", analytic_id, "doc")
        res = self._requests.get(endpoint, headers=self._header)
        _validate_response(res)
        return _parse_json_response(res)

    def upload_analytic(self, doc_json_path, analytic_type=None):
        '''Uploads the analytic documentation JSON file that describes a new
        analytic to deploy.

        See `this page <https://voxel51.com/docs/api/#analytics-upload-analytic/>`_
        for a description of the JSON format to use.

        Args:
            doc_json_path (str): the path to the analytic JSON
            analytic_type (AnalyticType, optional): the type of analytic that
                you are uploading. If not specified, it is assumed that you
                are uploading a standard platform analytic

        Returns:
            a dictionary containing metadata about the posted analytic

        Raises:
            :class:`APIError` if the request was unsuccessful
        '''
        endpoint = voxu.urljoin(self.base_url, "analytics")
        filename = os.path.basename(doc_json_path)
        mime_type = _get_mime_type(doc_json_path)
        with open(doc_json_path, "rb") as df:
            files = {"file": (filename, df, mime_type)}
            if analytic_type:
                files["analytic_type"] = (None, str(analytic_type))
            res = self._requests.post(
                endpoint, headers=self._header, files=files)
        _validate_response(res)
        return _parse_json_response(res)["analytic"]

    def upload_analytic_image(self, analytic_id, image_tar_path, image_type):
        '''Uploads the Docker image for an analytic.

        The Docker image must be uploaded as a `.tar`, `.tar.gz`, or `.tar.bz`.

        See `this page <https://voxel51.com/docs/api/#analytics-upload-docker-image/>`_
        for more information about building and deploying Docker images to the
        platform.

        Args:
            analytic_id (str): the analytic ID
            image_tar_path (str): the path to the image tarfile
            image_type (str): the image computation type, "cpu" or "gpu"

        Raises:
            :class:`APIError` if the request was unsuccessful
        '''
        endpoint = voxu.urljoin(
            self.base_url, "analytics", analytic_id, "images")
        params = {"type": image_type.lower()}
        filename = os.path.basename(image_tar_path)
        mime_type = _get_mime_type(image_tar_path)
        with open(image_tar_path, "rb") as df:
            files = {"file": (filename, df, mime_type)}
            res = voxu.upload_files(
                self._requests, endpoint, files, headers=self._header,
                params=params)
        _validate_response(res)

    def delete_analytic(self, analytic_id):
        '''Deletes the analytic with the given ID. Only analytics that you
        own can be deleted.

        Args:
            analytic_id (str): the analytic ID

        Raises:
            :class:`APIError` if the request was unsuccessful
        '''
        endpoint = voxu.urljoin(self.base_url, "analytics", analytic_id)
        res = self._requests.delete(endpoint, headers=self._header)
        _validate_response(res)

    # DATA ####################################################################

    def list_data(self):
        '''Returns a list of all uploaded data.

        Returns:
            a list of dictionaries describing the data

        Raises:
            :class:`APIError` if the request was unsuccessful
        '''
        endpoint = voxu.urljoin(self.base_url, "data", "list")
        res = self._requests.get(endpoint, headers=self._header)
        _validate_response(res)
        return _parse_json_response(res)["data"]

    def query_data(self, data_query):
        '''Performs a customized data query.

        Args:
            data_query (voxel51.users.query.DataQuery): a DataQuery instance
                defining the customized data query to perform

        Returns:
            a dictionary containing the query results and total number of
            records

        Raises:
            :class:`APIError` if the request was unsuccessful
        '''
        endpoint = voxu.urljoin(self.base_url, "data")
        res = self._requests.get(
            endpoint, headers=self._header, params=data_query.to_dict())
        _validate_response(res)
        return _parse_json_response(res)

    def upload_data(self, path, ttl=None):
        '''Uploads the given data.

        Args:
            path (str): the path to the data file
            ttl (datetime|str, optional): a TTL for the data. If none is
                provided, the default TTL is used. If a string is provided, it
                must be in ISO 8601 format, e.g., "YYYY-MM-DDThh:mm:ss.sssZ".
                If a non-UTC timezone is included in the datetime or string, it
                will be respected

        Returns:
            a dictionary containing metadata about the uploaded data

        Raises:
            :class:`APIError` if the request was unsuccessful
        '''
        endpoint = voxu.urljoin(self.base_url, "data")
        filename = os.path.basename(path)
        mime_type = _get_mime_type(path)
        with open(path, "rb") as df:
            files = {"file": (filename, df, mime_type)}
            if ttl is not None:
                files["data_ttl"] = (None, _parse_datetime(ttl))
            res = voxu.upload_files(
                self._requests, endpoint, files, headers=self._header)

        _validate_response(res)
        return _parse_json_response(res)["data"]

    def post_data_as_url(
            self, url, filename, mime_type, size, ttl, encoding=None):
        '''Posts data via URL.

        The data is not accessed nor uploaded at this time. Instead, the
        provided URL and metadata are stored as a reference to the file.

        The URL must be accessible via an HTTP GET request.

        Args:
            url (str): a URL (typically a signed URL) that can be accessed
                publicly via an HTTP GET request
            filename (str): the filename of the data
            mime_type (str): the MIME type of the data
            size (int): the size of the data, in bytes
<<<<<<< HEAD
            encoding (str, optional): an optional encoding of the file
            ttl (datetime|str, optional): a TTL for the data. If none is
                provided, the default TTL is used. If a string is provided, it
                must be in ISO 8601 format, e.g., "YYYY-MM-DDThh:mm:ss.sssZ".
                If a non-UTC timezone is included in the datetime or string, it
                will be respected
=======
            ttl (datetime|str): a TTL for the data. If a string is provided, it
                must be in ISO 8601 format: "YYYY-MM-DDThh:mm:ss.sssZ"
            encoding (str, optional): an optional encoding of the file
>>>>>>> b2ef8b3a

        Returns:
            a dictionary containing metadata about the posted data

        Raises:
            :class:`APIError` if the request was unsuccessful
        '''
        endpoint = voxu.urljoin(self.base_url, "data", "url")
        data = {
            "signed_url": url,
            "filename": filename,
            "mimetype": mime_type,
            "size": size,
            "data_ttl": ttl,
        }
        if encoding:
            data["encoding"] = encoding
<<<<<<< HEAD
        if ttl is not None:
            data["data_ttl"] = _parse_datetime(ttl)
=======
        if isinstance(ttl, datetime):
            ttl = ttl.isoformat()
        data["data_ttl"] = ttl
>>>>>>> b2ef8b3a

        res = self._requests.post(endpoint, json=data, headers=self._header)
        _validate_response(res)
        return _parse_json_response(res)["data"]

    def get_data_details(self, data_id):
        '''Gets details about the data with the given ID.

        Args:
            data_id (str): the data ID

        Returns:
            a dictionary containing metadata about the data

        Raises:
            :class:`APIError` if the request was unsuccessful
        '''
        endpoint = voxu.urljoin(self.base_url, "data", data_id)
        res = self._requests.get(endpoint, headers=self._header)
        _validate_response(res)
        return _parse_json_response(res)["data"]

    def download_data(self, data_id, output_path=None):
        '''Downloads the data with the given ID.

        Args:
            data_id (str): the data ID
            output_path (str, optional): the output path to write to. By
                default, the data is written to the current working directory
                with the same filename as the uploaded data

        Returns:
            the path to the downloaded data

        Raises:
            :class:`APIError` if the request was unsuccessful
        '''
        if not output_path:
            output_path = self.get_data_details(data_id)["name"]

        endpoint = voxu.urljoin(self.base_url, "data", data_id, "download")
        self._stream_download(endpoint, output_path)
        return output_path

    def get_data_download_url(self, data_id):
        '''Gets a signed download URL for the data with the given ID.

        Args:
            data_id (str): the data ID

        Returns:
            url (str): a signed URL with read access to download the data

        Raises:
            :class:`APIError` if the request was unsuccessful
        '''
        endpoint = voxu.urljoin(self.base_url, "data", data_id, "download-url")
        res = self._requests.get(endpoint, headers=self._header)
        _validate_response(res)
        return _parse_json_response(res)["url"]

    def update_data_ttl(self, data_id, days=None, expiration_date=None):
        '''Updates the expiration date of the data.

        Note that if the expiration date of the data after modification is in
        the past, the data will be deleted.

        Exactly one keyword argument must be provided.

        Args:
            data_id (str): the data ID
            days (float, optional): the number of days by which to extend the
                lifespan of the data. To decrease the lifespan of the data,
                provide a negative number
            expiration_date (datetime|str, optional): a new TTL for the data.
                If a string is provided, it must be in ISO 8601 format, e.g.,
                "YYYY-MM-DDThh:mm:ss.sssZ". If a non-UTC timezone is included
                in the datetime or string, it will be respected

        Raises:
            :class:`APIError` if the request was unsuccessful
        '''
        endpoint = voxu.urljoin(self.base_url, "data", data_id, "ttl")

        data = {}
        if days is not None:
            data["days"] = str(days)
        if expiration_date is not None:
            data["expiration_date"] = _parse_datetime(expiration_date)
        if len(data) != 1:
            raise APIError(
                "Either `days` or `expiration_date` must be provided", 400)

        res = self._requests.put(endpoint, headers=self._header, data=data)
        _validate_response(res)

    def delete_data(self, data_id):
        '''Deletes the data with the given ID.

        Args:
            data_id (str): the data ID

        Raises:
            :class:`APIError` if the request was unsuccessful
        '''
        endpoint = voxu.urljoin(self.base_url, "data", data_id)
        res = self._requests.delete(endpoint, headers=self._header)
        _validate_response(res)

    # JOBS ####################################################################

    def list_jobs(self):
        '''Returns a list of all jobs.

        Returns:
            a list of dictionaries describing the jobs

        Raises:
            :class:`APIError` if the request was unsuccessful
        '''
        endpoint = voxu.urljoin(self.base_url, "jobs", "list")
        res = self._requests.get(endpoint, headers=self._header)
        _validate_response(res)
        return _parse_json_response(res)["jobs"]

    def query_jobs(self, jobs_query):
        '''Performs a customized jobs query.

        Args:
            jobs_query (voxel51.users.query.JobsQuery): a JobsQuery instance
                defining the customized jobs query to perform

        Returns:
            a dictionary containing the query results and total number of
                records

        Raises:
            :class:`APIError` if the request was unsuccessful
        '''
        endpoint = voxu.urljoin(self.base_url, "jobs")
        res = self._requests.get(
            endpoint, headers=self._header, params=jobs_query.to_dict())
        _validate_response(res)
        return _parse_json_response(res)

    def upload_job_request(
            self, job_request, job_name, auto_start=False, ttl=None):
        '''Uploads a job request.

        Args:
            job_request (voxel51.users.jobs.JobRequest): a JobRequest instance
                describing the job
            job_name (str): a name for the job
            auto_start (bool, optional): whether to automatically start the job
                upon creation. By default, this is False
            ttl (datetime|str, optional): a TTL for the job output. If none is
                provided, the default TTL is used. If a string is provided, it
                must be in ISO 8601 format, e.g., "YYYY-MM-DDThh:mm:ss.sssZ".
                If a non-UTC timezone is included in the datetime or string, it
                will be respected

        Returns:
            a dictionary containing metadata about the job

        Raises:
            :class:`APIError` if the request was unsuccessful
        '''
        endpoint = voxu.urljoin(self.base_url, "jobs")
        files = {
            "file": ("job.json", str(job_request), "application/json"),
            "job_name": (None, job_name),
            "auto_start": (None, str(auto_start)),
        }
        if ttl is not None:
            files["job_ttl"] = (None, _parse_datetime(ttl))
        res = self._requests.post(endpoint, files=files, headers=self._header)
        _validate_response(res)
        return _parse_json_response(res)["job"]

    def get_job_details(self, job_id):
        '''Gets details about the job with the given ID.

        Args:
            job_id (str): the job ID

        Returns:
            a dictionary containing metadata about the job

        Raises:
            :class:`APIError` if the request was unsuccessful
        '''
        endpoint = voxu.urljoin(self.base_url, "jobs", job_id)
        res = self._requests.get(endpoint, headers=self._header)
        _validate_response(res)
        return _parse_json_response(res)["job"]

    def get_job_request(self, job_id):
        '''Gets the job request for the job with the given ID.

        Args:
            job_id (str): the job ID

        Returns:
            a :class:`voxel51.users.jobs.JobRequest` instance describing the
            job

        Raises:
            :class:`APIError` if the request was unsuccessful
        '''
        endpoint = voxu.urljoin(self.base_url, "jobs", job_id, "request")
        res = self._requests.get(endpoint, headers=self._header)
        _validate_response(res)
        return voxj.JobRequest.from_dict(_parse_json_response(res))

    def start_job(self, job_id):
        '''Starts the job with the given ID.

        Args:
            job_id (str): the job ID

        Raises:
            :class:`APIError` if the request was unsuccessful
        '''
        endpoint = voxu.urljoin(self.base_url, "jobs", job_id, "start")
        res = self._requests.put(endpoint, headers=self._header)
        _validate_response(res)

    def update_job_ttl(self, job_id, days=None, expiration_date=None):
        '''Updates the expiration date of the job.

        Note that if the expiration date of the job after modification is in
        the past, the job output will be deleted.

        Exactly one keyword argument must be provided.

        Args:
            job_id (str): the job ID
            days (float, optional): the number of days by which to extend the
                lifespan of the job. To decrease the lifespan of the job,
                provide a negative number
            expiration_date (datetime|str, optional): a new TTL for the job.
                If a string is provided, it must be in ISO 8601 format, e.g.,
                "YYYY-MM-DDThh:mm:ss.sssZ". If a non-UTC timezone is included
                in the datetime or string, it will be respected

        Raises:
            :class:`APIError` if the request was unsuccessful
        '''
        endpoint = voxu.urljoin(self.base_url, "jobs", job_id, "ttl")

        data = {}
        if days is not None:
            data["days"] = str(days)
        if expiration_date is not None:
            data["expiration_date"] = _parse_datetime(expiration_date)
        if len(data) != 1:
            raise APIError(
                "Either `days` or `expiration_date` must be provided", 400)

        res = self._requests.put(endpoint, headers=self._header, data=data)
        _validate_response(res)

    def archive_job(self, job_id):
        '''Archives the job with the given ID.

        Args:
            job_id (str): the job ID

        Raises:
            :class:`APIError` if the request was unsuccessful
        '''
        endpoint = voxu.urljoin(self.base_url, "jobs", job_id, "archive")
        res = self._requests.put(endpoint, headers=self._header)
        _validate_response(res)

    def unarchive_job(self, job_id):
        '''Unarchives the job with the given ID.

        Args:
            job_id (str): the job ID

        Raises:
            :class:`APIError` if the request was unsuccessful
        '''
        endpoint = voxu.urljoin(self.base_url, "jobs", job_id, "unarchive")
        res = self._requests.put(endpoint, headers=self._header)
        _validate_response(res)

    def get_job_state(self, job_id=None, job=None):
        '''Gets the state of the job.

        Exactly one keyword argument should be provided.

        Args:
            job_id (str, optional): the job ID
            job (dict, optional): the metadata dictionary for the job, as
                returned by :func:`get_job_details` or :func:`query_jobs`

        Returns:
            the :class:`voxel51.users.jobs.JobState` of the job

        Raises:
            :class:`APIError` if the request was unsuccessful
        '''
        if job_id is not None:
            state = self.get_job_details(job_id)["state"]
        elif job is not None:
            state = job["state"]
        else:
            raise APIError("Either `job_id` or `job` must be provided", 400)

        return state

    def is_job_complete(self, job_id=None, job=None):
        '''Determines whether the job is complete.

        Exactly one keyword argument should be provided.

        Args:
            job_id (str, optional): the job ID
            job (dict, optional): the metadata dictionary for the job, as
                returned by :func:`get_job_details` or :func:`query_jobs`

        Returns:
            True if the job is complete, and False otherwise

        Raises:
            :class:`voxel51.users.jobs.JobExecutionError` if the job failed
            :class:`APIError` if the request was unsuccessful
        '''
        state = self.get_job_state(job_id=job_id, job=job)
        if state == voxj.JobState.FAILED:
            raise voxj.JobExecutionError("Job '%s' failed" % job_id)

        return state == voxj.JobState.COMPLETE

    def wait_until_job_completes(
            self, job_id, sleep_time=5, max_wait_time=600):
        '''Block execution until the job with the given ID is complete.

        Args:
            job_id (str): the job ID
            sleep_time (float, optional): the number of seconds to wait
                between job state checks. The default is 5
            max_wait_time (float, optional): the maximum number of seconds to
                wait for the job to complete. The default is 600

        Raises:
            :class:`voxel51.users.jobs.JobExecutionError` if the job failed
            :class:`APIError` if an underlying API request was unsuccessful
        '''
        start_time = time.time()
        while not self.is_job_complete(job_id=job_id):
            time.sleep(sleep_time)
            if (time.time() - start_time) > max_wait_time:
                raise voxj.JobExecutionError("Maximum wait time exceeded")

    def is_job_expired(self, job_id=None, job=None):
        '''Determines whether the job is expired.

        Exactly one keyword argument should be provided.

        Args:
            job_id (str, optional): the job ID
            job (dict, optional): the metadata dictionary for the job, as
                returned by :func:`get_job_details` or :func:`query_jobs`

        Returns:
            True if the job is expired, and False otherwise

        Raises:
            :class:`APIError` if the request was unsuccessful
        '''
        if job_id is not None:
            expiration_date = self.get_job_details(job_id)["expiration_date"]
        elif job is not None:
            expiration_date = job["expiration_date"]
        else:
            raise APIError("Either `job_id` or `job` must be provided", 400)

        expiration = dateutil.parser.parse(expiration_date)
        now = datetime.utcnow()
        return now >= expiration.replace(tzinfo=None)

    def get_job_status(self, job_id):
        '''Gets the status of the job with the given ID.

        Args:
            job_id (str): the job ID

        Returns:
            a dictionary describing the status of the job

        Raises:
            :class:`APIError` if the request was unsuccessful
        '''
        endpoint = voxu.urljoin(self.base_url, "jobs", job_id, "status")
        res = self._requests.get(endpoint, headers=self._header)
        _validate_response(res)
        return _parse_json_response(res)

    def download_job_output(self, job_id, output_path=None):
        '''Downloads the output of the job with the given ID.

        Args:
            job_id (str): the job ID
            output_path (str, optional): the output path to write to. By
                default, the file is written to the current working directory
                with the recommend output filename for the job

        Returns:
            the path to the downloaded job output

        Raises:
            :class:`APIError` if the request was unsuccessful
        '''
        if not output_path:
            output_path = self.get_job_details(job_id)["output_filename"]

        endpoint = voxu.urljoin(self.base_url, "jobs", job_id, "output")
        self._stream_download(endpoint, output_path)
        return output_path

    def get_job_output_download_url(self, job_id):
        '''Gets a signed download URL for the output of the job with the given
        ID.

        Args:
            job_id (str): the job ID

        Returns:
            url (str): a signed URL with read access to download the job output

        Raises:
            :class:`APIError` if the request was unsuccessful
        '''
        endpoint = voxu.urljoin(self.base_url, "jobs", job_id, "output-url")
        res = self._requests.get(endpoint, headers=self._header)
        _validate_response(res)
        return _parse_json_response(res)["url"]

    def download_job_logfile(self, job_id, output_path=None):
        '''Downloads the logfile for the job with the given ID.

        Note that logfiles can only be downloaded for jobs that run private
        analytics.

        Args:
            job_id (str): the job ID
            output_path (str, optional): the path to write the logfile. If
                not provided, the logfile is returned as a string

        Returns:
            the logfile as a string, if `output_path` is None; otherwise None

        Raises:
            :class:`APIError` if the request was unsuccessful
        '''
        endpoint = voxu.urljoin(self.base_url, "jobs", job_id, "log")
        if output_path is None:
            res = self._requests.get(endpoint, headers=self._header)
            _validate_response(res)
            return res.content.decode()

        self._stream_download(endpoint, output_path)

    def get_job_logfile_download_url(self, job_id):
        '''Gets a signed download URL for the logfile of the job with the given
        ID.

        Note that logfiles can only be downloaded for jobs that run private
        analytics.

        Args:
            job_id (str): the job ID

        Returns:
            url (str): a signed URL with read access to download the job
            logfile

        Raises:
            :class:`APIError` if the request was unsuccessful
        '''
        endpoint = voxu.urljoin(self.base_url, "jobs", job_id, "log-url")
        res = self._requests.get(endpoint, headers=self._header)
        _validate_response(res)
        return _parse_json_response(res)["url"]

    def delete_job(self, job_id):
        '''Deletes the job with the given ID.

        Only available for jobs that have not been started.

        Args:
            job_id (str): the job ID

        Raises:
            :class:`APIError` if the request was unsuccessful
        '''
        endpoint = voxu.urljoin(self.base_url, "jobs", job_id)
        res = self._requests.delete(endpoint, headers=self._header)
        _validate_response(res)

    def kill_job(self, job_id):
        '''Force kills the job with the given ID.

        Only available for jobs that are queued or scheduled.

        Args:
            job_id (str): the job ID

        Raises:
            :class:`APIError` if the request was unsuccessful
        '''
        endpoint = voxu.urljoin(self.base_url, "jobs", job_id, "kill")
        res = self._requests.put(endpoint, headers=self._header)
        _validate_response(res)

    # STATUS ##################################################################

    def get_platform_status(self):
        '''Gets the current status of the platform.

        Returns:
            a dictionary describing the current platform status

        Raises:
            :class:`APIError` if the request was unsuccessful
        '''
        endpoint = voxu.urljoin(self.base_url, "status", "all")
        res = self._requests.get(endpoint, headers=self._header)
        _validate_response(res)
        return _parse_json_response(res)["statuses"]

    # PRIVATE METHODS #########################################################

    def _stream_download(self, url, output_path):
        voxu.ensure_basedir(output_path)
        with self._requests.get(url, headers=self._header, stream=True) as res:
            _validate_response(res)
            with open(output_path, "wb") as f:
                for chunk in res.iter_content(chunk_size=_CHUNK_SIZE):
                    f.write(chunk)


class APIError(Exception):
    '''Exception raised when an :class:`API` request fails.'''

    def __init__(self, message, code):
        '''Creates an APIError instance.

        Args:
            message (str): the error message
            code (int): the error code
        '''
        super(APIError, self).__init__("%d: %s" % (code, message))

    @classmethod
    def from_response(cls, res):
        '''Constructs an APIError from a requests reponse.

        Args:
            res (requests.Response): a requests response

        Returns:
            an APIError instance

        Raises:
            ValueError if the given response is not an error response
        '''
        if res.ok:
            raise ValueError("Response is not an error")

        try:
            message = _parse_json_response(res)["error"]["message"]
        except:
            message = '%s for URL: %s' % (res.reason, res.url)

        return cls(message, res.status_code)


def _parse_datetime(datetime_or_str):
    if isinstance(datetime_or_str, datetime):
        return datetime_or_str.isoformat()

    return str(datetime_or_str)


def _get_mime_type(path):
    return mimetypes.guess_type(path)[0] or "application/octet-stream"


def _validate_response(res):
    if not res.ok:
        raise APIError.from_response(res)


def _parse_json_response(res):
    return voxu.load_json(res.content)<|MERGE_RESOLUTION|>--- conflicted
+++ resolved
@@ -355,18 +355,12 @@
             filename (str): the filename of the data
             mime_type (str): the MIME type of the data
             size (int): the size of the data, in bytes
-<<<<<<< HEAD
-            encoding (str, optional): an optional encoding of the file
             ttl (datetime|str, optional): a TTL for the data. If none is
                 provided, the default TTL is used. If a string is provided, it
                 must be in ISO 8601 format, e.g., "YYYY-MM-DDThh:mm:ss.sssZ".
                 If a non-UTC timezone is included in the datetime or string, it
                 will be respected
-=======
-            ttl (datetime|str): a TTL for the data. If a string is provided, it
-                must be in ISO 8601 format: "YYYY-MM-DDThh:mm:ss.sssZ"
             encoding (str, optional): an optional encoding of the file
->>>>>>> b2ef8b3a
 
         Returns:
             a dictionary containing metadata about the posted data
@@ -380,18 +374,10 @@
             "filename": filename,
             "mimetype": mime_type,
             "size": size,
-            "data_ttl": ttl,
+            "data_ttl": _parse_datetime(ttl),
         }
         if encoding:
             data["encoding"] = encoding
-<<<<<<< HEAD
-        if ttl is not None:
-            data["data_ttl"] = _parse_datetime(ttl)
-=======
-        if isinstance(ttl, datetime):
-            ttl = ttl.isoformat()
-        data["data_ttl"] = ttl
->>>>>>> b2ef8b3a
 
         res = self._requests.post(endpoint, json=data, headers=self._header)
         _validate_response(res)
