'''
Core module that defines the functionality of the `voxel51` command-line
interface (CLI) for the Voxel51 Platform API.

| Copyright 2017-2019, Voxel51, Inc.
| `voxel51.com <https://voxel51.com/>`_
|
'''
# pragma pylint: disable=redefined-builtin
# pragma pylint: disable=unused-wildcard-import
# pragma pylint: disable=wildcard-import
from __future__ import absolute_import
from __future__ import division
from __future__ import print_function
from __future__ import unicode_literals
from builtins import *
from future.utils import iteritems, itervalues
# pragma pylint: enable=redefined-builtin
# pragma pylint: enable=unused-wildcard-import
# pragma pylint: enable=wildcard-import

import argparse
import json
import sys

import dateutil.parser
from tabulate import tabulate
from tzlocal import get_localzone

import voxel51.constants as voxc
from voxel51.users.api import API
import voxel51.users.auth as voxa
from voxel51.users.jobs import JobRequest, JobState
from voxel51.users.query import AnalyticsQuery, DataQuery, JobsQuery
import voxel51.users.utils as voxu


MAX_NAME_COLUMN_WIDTH = 51
TABLE_FORMAT = "simple"


class Command(object):
    '''Interface for defining commands.

    Command instances must implement the `setup()` method, and they should
    implement the `run()` method if they perform any functionality beyond
    defining subparsers.
    '''

    @staticmethod
    def setup(parser):
        '''Setup the command-line arguments for the command.

        Args:
            parser: an `argparse.ArgumentParser` instance
        '''
        raise NotImplementedError("subclass must implement setup()")

    @staticmethod
    def run(parser, args):
        '''Executes the command on the given args.

        args:
            parser: the `argparse.ArgumentParser` instance for the command
            args: an `argparse.Namespace` instance containing the arguments
                for the command
        '''
        raise NotImplementedError("subclass must implement run()")


class Voxel51Command(Command):
    '''Voxel51 Platform API command-line interface.'''

    @staticmethod
    def setup(parser):
        subparsers = parser.add_subparsers(title="available commands")
        _register_command(subparsers, "auth", AuthCommand)
        _register_command(subparsers, "data", DataCommand)
        _register_command(subparsers, "jobs", JobsCommand)
        _register_command(subparsers, "analytics", AnalyticsCommand)
        _register_command(subparsers, "status", StatusCommand)

    @staticmethod
    def run(parser, args):
        parser.print_help()


class AuthCommand(Command):
    '''Tools for configuring API tokens.'''

    @staticmethod
    def setup(parser):
        subparsers = parser.add_subparsers(title="available commands")
        _register_command(subparsers, "show", ShowAuthCommand)
        _register_command(subparsers, "activate", ActivateAuthCommand)
        _register_command(subparsers, "deactivate", DeactivateAuthCommand)

    @staticmethod
    def run(parser, args):
        parser.print_help()


class ShowAuthCommand(Command):
    '''Show info about the active API token.

    Examples:
        # Print info about active token
        voxel51 auth show
    '''

    @staticmethod
    def setup(parser):
        pass

    @staticmethod
    def run(parser, args):
        _print_active_token_info()


class ActivateAuthCommand(Command):
    '''Activate an API token.

    Examples:
        # Activate API token
        voxel51 auth activate '/path/to/token.json'
    '''

    @staticmethod
    def setup(parser):
        parser.add_argument(
            "activate", help="path to API token to activate")

    @staticmethod
    def run(parser, args):
        voxa.activate_token(args.activate)


class DeactivateAuthCommand(Command):
    '''Deletes the active API token, if any.'''

    @staticmethod
    def setup(parser):
        pass

    @staticmethod
    def run(parser, args):
        voxa.deactivate_token()


class DataCommand(Command):
    '''Tools for working with data.'''

    @staticmethod
    def setup(parser):
        subparsers = parser.add_subparsers(title="available commands")
        _register_command(subparsers, "list", ListDataCommand)
        _register_command(subparsers, "info", InfoDataCommand)
        _register_command(subparsers, "upload", UploadDataCommand)
        _register_command(subparsers, "download", DownloadDataCommand)
        _register_command(subparsers, "ttl", TTLDataCommand)
        _register_command(subparsers, "delete", DeleteDataCommand)

    @staticmethod
    def run(parser, args):
        parser.print_help()


class ListDataCommand(Command):
    '''List data uploaded to the platform.

    Examples:
        # List data according to the given query
        voxel51 data list
            [--limit <limit>]
            [--search [<field>:]<str>[,...]]
            [--sort-by <field>]
            [--ascending]
            [--all-fields]
            [--count]

        # List the last 10 data uploaded to the platform
        voxel51 data list --limit 10 --sort-by upload_date

        # List data whose filenames contain "test", in ascending order of size
        voxel51 data list --search name:test --sort-by size --ascending

    Search syntax:
        The generic search syntax is:

            --search [<field>:]<str>[,...]

        where:
            <field>    an optional field name on which to search
            <str>      the search string

        The supported fields for data searches are `id`, `name`, and `type`.

        If `<field>:` is omitted, the search will match any records for which
        any field contains the given search string.

        Multiple searches can be specified as a comma-separated list. Records
        must match all searches in order to appear in the search results.

        You can include special characters `,` and `:` in search strings by
        escaping them with `\\`.

        Fields are case insensitive, and underscores can be used in-place of
        spaces.
    '''

    @staticmethod
    def setup(parser):
        parser.add_argument(
            "-l", "--limit", metavar="LIMIT", type=int, default=-1,
            help="limit the number of data listed")
        parser.add_argument(
            "-s", "--search", metavar="SEARCH",
            help="search to limit results when listing data")
        parser.add_argument(
            "--sort-by", metavar="FIELD",
            help="field to sort by when listing data")
        parser.add_argument(
            "--ascending", action="store_true",
            help="whether to sort in ascending order")
        parser.add_argument(
            "-a", "--all-fields", action="store_true",
            help="whether to print all available fields")
        parser.add_argument(
            "-c", "--count", action="store_true",
            help="whether to show the number of data in the list")

    @staticmethod
    def run(parser, args):
        api = API()

        query = DataQuery().add_all_fields()

        if args.limit >= 0:
            query = query.set_limit(args.limit)

        sort_field = args.sort_by if args.sort_by else "upload_date"
        descending = not args.ascending
        query = query.sort_by(sort_field, descending=descending)

        if args.search is not None:
            query = query.add_search_direct(args.search)

        data = api.query_data(query)["data"]
        _print_data_table(
            data, show_count=args.count, show_all_fields=args.all_fields)


class InfoDataCommand(Command):
    '''Get information about data uploaded to the platform.

    Examples:
        # Get data info
        voxel51 data info <id> [...]

        # Get all available fields for data
        voxel51 data info --all-fields <id> [...]
    '''

    @staticmethod
    def setup(parser):
        parser.add_argument(
            "ids", nargs="+", metavar="ID", help="the data ID(s) of interest")
        parser.add_argument(
            "-a", "--all-fields", action="store_true",
            help="whether to print all available fields")

    @staticmethod
    def run(parser, args):
        api = API()

        data = [api.get_data_details(data_id) for data_id in args.ids]
        _print_data_table(data, show_all_fields=args.all_fields)


class UploadDataCommand(Command):
    '''Upload data to the platform.

    Examples:
        # Upload data
        voxel51 data upload '/path/to/video.mp4' [...]
    '''

    @staticmethod
    def setup(parser):
        parser.add_argument(
            "paths", nargs="+", metavar="PATH", help="the file(s) to upload")
        parser.add_argument(
            "--print-id", action="store_true",
            help="whether to print only the ID(s) of the uploaded data")

    @staticmethod
    def run(parser, args):
        api = API()

        uploads = []
        for path in args.paths:
            if not args.print_id:
                print("Uploading data '%s'" % path)

            metadata = api.upload_data(path)

            if args.print_id:
                print(metadata["id"])
            else:
                uploads.append({"id": metadata["id"], "path": path})

        if not args.print_id:
            _print_data_uploads(uploads)


class DownloadDataCommand(Command):
    '''Download data from the platform.

    Examples:
        # Download data to default location
        voxel51 data download <id>

        # Download data to specific location
        voxel51 data download <id> --path '/path/for/video.mp4'

        # Generate signed URL to download data
        voxel51 data download <id> --url
    '''

    @staticmethod
    def setup(parser):
        parser.add_argument("id", metavar="ID", help="data to download")
        parser.add_argument(
            "-p", "--path", metavar="PATH", help="path to download data")
        parser.add_argument(
            "-u", "--url", metavar="ID",
            help="generate signed URL to download data")

    @staticmethod
    def run(parser, args):
        api = API()

        data_id = args.id

        if args.url:
            url = api.get_data_download_url(data_id)
            print(url)
            return

        output_path = api.download_data(data_id, output_path=args.path)
        print("Downloaded '%s' to '%s'" % (data_id, output_path))


class TTLDataCommand(Command):
    '''Update TTL of data on the platform.

    Examples:
        # Extend TTL of data by specified number of days
        voxel51 data ttl --days <days> <id> [...]

        # Set expiration date of data to given date
        voxel51 data ttl --date <date> <id> [...]
    '''

    @staticmethod
    def setup(parser):
        parser.add_argument(
            "ids", nargs="*", metavar="ID", help="the data ID(s) to update")
        parser.add_argument(
            "--days", metavar="DAYS", type=float,
            help="the number of days by which to extend the TTL of the data")
        parser.add_argument(
            "--date", metavar="DATE", help="new expiration date for the data")
        parser.add_argument(
            "-a", "--all", action="store_true",
            help="whether to update all data")
        parser.add_argument(
            "-f", "--force", action="store_true",
            help="whether to force update all without confirmation")
        parser.add_argument(
            "--dry-run", action="store_true",
            help="whether to print data IDs that would be updated rather than "
            "actually performing the action")

    @staticmethod
    def run(parser, args):
        api = API()

        if not args.days and not args.date:
            return

        if args.all:
            data_ids = [data["id"] for data in api.list_data()]
        else:
            data_ids = args.ids or []

        if args.dry_run:
            for data_id in data_ids:
                print(data_id)
            return

        num_data = len(data_ids)

        if args.all:
            print("Found %d data to update TTL" % num_data)
            if num_data > 0 and not args.force:
                _abort_if_requested()

        if num_data == 0:
            return

        response = api.batch_update_data_ttl(
            data_ids, days=args.days, expiration_date=args.date)

        failures = _get_batch_failures(response)
        if not failures:
            print("Data TTL(s) updated")
        else:
            for data_id, message in iteritems(failures):
                print(
                    "Failed to update TTL of data '%s': %s" %
                    (data_id, message))


class DeleteDataCommand(Command):
    '''Delete data from the platform.

    Examples:
        # Delete data
        voxel51 data delete <id> [...]

        # Delete all data
        voxel51 data delete --all
    '''

    @staticmethod
    def setup(parser):
        parser.add_argument(
            "ids", nargs="*", metavar="ID", help="the data ID(s) to delete")
        parser.add_argument(
            "-a", "--all", action="store_true",
            help="whether to delete all data")
        parser.add_argument(
            "-f", "--force", action="store_true",
            help="whether to force delete all without confirmation")
        parser.add_argument(
            "--dry-run", action="store_true",
            help="whether to print data IDs that would be deleted rather than "
            "actually performing the action")

    @staticmethod
    def run(parser, args):
        api = API()

        if args.all:
            data_ids = [data["id"] for data in api.list_data()]
        else:
            data_ids = args.ids or []

        if args.dry_run:
            for data_id in data_ids:
                print(data_id)
            return

        num_data = len(data_ids)

        if args.all:
            print("Found %d data to delete" % num_data)
            if num_data > 0 and not args.force:
                _abort_if_requested()

        if num_data == 0:
            return

        response = api.batch_delete_data(data_ids)

        failures = _get_batch_failures(response)
        if not failures:
            print("Data deleted")
        else:
            for data_id, message in iteritems(failures):
                print("Failed to delete data '%s': %s" % (data_id, message))


class JobsCommand(Command):
    '''Tools for working with jobs.'''

    @staticmethod
    def setup(parser):
        subparsers = parser.add_subparsers(title="available commands")
        _register_command(subparsers, "list", ListJobsCommand)
        _register_command(subparsers, "info", InfoJobsCommand)
        _register_command(subparsers, "upload", UploadJobsCommand)
        _register_command(subparsers, "start", StartJobsCommand)
        _register_command(subparsers, "archive", ArchiveJobsCommand)
        _register_command(subparsers, "unarchive", UnarchiveJobsCommand)
        _register_command(subparsers, "ttl", TTLJobsCommand)
        _register_command(subparsers, "request", RequestJobsCommand)
        _register_command(subparsers, "status", StatusJobsCommand)
        _register_command(subparsers, "log", LogJobsCommand)
        _register_command(subparsers, "download", DownloadJobsCommand)
        _register_command(subparsers, "kill", KillJobsCommand)
        _register_command(subparsers, "delete", DeleteJobsCommand)

    @staticmethod
    def run(parser, args):
        parser.print_help()


class ListJobsCommand(Command):
    '''List jobs on the platform.

    Notes:
        Unless overridden, only unarchived jobs are listed.

    Examples:
        # List jobs according to the given query
        voxel51 jobs list
            [--limit <limit>]
            [--search [<field>:]<str>[,...]]
            [--sort-by <field>]
            [--ascending]
            [--all-fields]
            [--count]

        # Flags for jobs in a particular state
        voxel51 jobs list --ready
        voxel51 jobs list --queued
        voxel51 jobs list --scheduled
        voxel51 jobs list --running
        voxel51 jobs list --complete
        voxel51 jobs list --failed

        # Flags for jobs with a particular archival state
        # These flags are ignored when a search containing `archived` is found
        voxel51 jobs list --include-archived
        voxel51 jobs list --exclude-archived    (default behavior)
        voxel51 jobs list --archived-only

        # Flags for jobs with a particular expiration status
        voxel51 jobs list --include-expired     (default behavior)
        voxel51 jobs list --exclude-expired
        voxel51 jobs list --expired-only

        # List the last 10 jobs completed on the platform
        voxel51 jobs list --complete --limit 10 --sort-by upload_date

        # List jobs whose filenames contain "test", in alphabetical order
        voxel51 jobs list --search name:test --sort-by name --ascending

    Search syntax:
        The generic search syntax is:

            --search [<field>:]<str>[,...]

        where:
            <field>    an optional field name on which to search
            <str>      the search string

        The supported fields for jobs searches are `id`, `name`, `state`, and
        `archived`.

        If `<field>:` is omitted, the search will match any records for which
        any field contains the given search string.

        Multiple searches can be specified as a comma-separated list. Records
        must match all searches in order to appear in the search results.

        You can include special characters `,` and `:` in search strings by
        escaping them with `\\`.

        Fields are case insensitive, and underscores can be used in-place of
        spaces.
    '''

    @staticmethod
    def setup(parser):
        parser.add_argument(
            "-l", "--limit", metavar="LIMIT", type=int, default=-1,
            help="limit the number of jobs listed")
        parser.add_argument(
            "-s", "--search", metavar="SEARCH",
            help="search to limit results when listing jobs")
        parser.add_argument(
            "--sort-by", metavar="FIELD",
            help="field to sort by when listing jobs")
        parser.add_argument(
            "--ascending", action="store_true",
            help="whether to sort in ascending order")
        parser.add_argument(
            "-a", "--all-fields", action="store_true",
            help="whether to print all available fields")
        parser.add_argument(
            "-c", "--count", action="store_true",
            help="whether to show the number of jobs in the list")

        states = parser.add_argument_group("state arguments")
        states.add_argument(
            "--ready", action="store_true", help="jobs in READY state")
        states.add_argument(
            "--queued", action="store_true", help="jobs in QUEUED state")
        states.add_argument(
            "--scheduled", action="store_true", help="jobs in SCHEDULED state")
        states.add_argument(
            "--running", action="store_true", help="jobs in RUNNING state")
        states.add_argument(
            "--complete", action="store_true", help="jobs in COMPLETE state")
        states.add_argument(
            "--failed", action="store_true", help="jobs in FAILED state")

        archival = parser.add_argument_group("archival arguments")
        archival.add_argument(
            "--include-archived", action="store_true",
            help="include archived jobs")
        archival.add_argument(
            "--exclude-archived", action="store_true",
            help="exclude archived jobs (default behavior)")
        archival.add_argument(
            "--archived-only", action="store_true", help="only archived jobs")

        expiration = parser.add_argument_group("expiration arguments")
        expiration.add_argument(
            "--include-expired", action="store_true",
            help="include expired jobs (default behavior)")
        expiration.add_argument(
            "--exclude-expired", action="store_true",
            help="exclude expired jobs")
        expiration.add_argument(
            "--expired-only", action="store_true", help="only expired jobs")

    @staticmethod
    def run(parser, args):
        api = API()

        query = JobsQuery().add_all_fields()

        if args.limit >= 0:
            query = query.set_limit(args.limit)

        sort_field = args.sort_by if args.sort_by else "upload_date"
        descending = not args.ascending
        query = query.sort_by(sort_field, descending=descending)

        states = []
        if args.ready:
            states.append(JobState.READY)
        if args.queued:
            states.append(JobState.QUEUED)
        if args.scheduled:
            states.append(JobState.SCHEDULED)
        if args.running:
            states.append(JobState.RUNNING)
        if args.complete:
            states.append(JobState.COMPLETE)
        if args.failed:
            states.append(JobState.FAILED)
        if states:
            query = query.add_search_or("state", states)

        if args.search is not None:
            query = query.add_search_direct(args.search)

        if args.search is None or "archived:" not in args.search:
            # default: exclude archived
            if args.archived_only:
                query = query.add_search("archived", True)
            elif not args.include_archived:
                query = query.add_search("archived", False)

        jobs = api.query_jobs(query)["jobs"]

        # default: include expired
        if args.expired_only:
            jobs = [job for job in jobs if api.is_job_expired(job=job)]
        if args.exclude_expired:
            jobs = [job for job in jobs if not api.is_job_expired(job=job)]

        _print_jobs_table(
            jobs, show_count=args.count, show_all_fields=args.all_fields)


class InfoJobsCommand(Command):
    '''Get information about jobs on the platform.

    Examples:
        # Get job(s) info
        voxel51 jobs info <id> [...]

        # Get all available fields for jobs
        voxel51 jobs info --all-fields <id> [...]
    '''

    @staticmethod
    def setup(parser):
        parser.add_argument(
            "ids", nargs="+", metavar="ID", help="the job ID(s) of interest")
        parser.add_argument(
            "-a", "--all-fields", action="store_true",
            help="whether to print all available fields")

    @staticmethod
    def run(parser, args):
        api = API()

        jobs = [api.get_job_details(job_id) for job_id in args.ids]
        _print_jobs_table(jobs, show_all_fields=args.all_fields)


class UploadJobsCommand(Command):
    '''Upload job requests to the platform.

    Examples:
        # Upload job request
        voxel51 jobs upload '/path/to/request.json'
            --name <job-name> [--auto-start]
    '''

    @staticmethod
    def setup(parser):
        parser.add_argument(
            "path", metavar="PATH", help="job request to upload")
        parser.add_argument(
            "-n", "--name", metavar="NAME", help="job name")
        parser.add_argument(
            "--auto-start", action="store_true",
            help="whether to automatically start job")
        parser.add_argument(
            "--print-id", action="store_true",
            help="whether to print only the ID(s) of the job")

    @staticmethod
    def run(parser, args):
        api = API()

        request = JobRequest.from_json(args.path)
        metadata = api.upload_job_request(
            request, args.name, auto_start=args.auto_start)
        job_id = metadata["id"]

        if args.print_id:
            print(job_id)
        elif args.auto_start:
            print("Created and started job '%s'" % job_id)
        else:
            print("Created job '%s'" % job_id)


class StartJobsCommand(Command):
    '''Start jobs on the platform.

    Examples:
        # Start specific jobs
        voxel51 jobs start <id> [...]

        # Start all eligible (unstarted) jobs
        voxel51 jobs start --all
    '''

    @staticmethod
    def setup(parser):
        parser.add_argument(
            "ids", nargs="*", metavar="ID", help="the job ID(s) to start")
        parser.add_argument(
            "-a", "--all", action="store_true",
            help="whether to start all eligible (unstarted) jobs")
        parser.add_argument(
            "-f", "--force", action="store_true",
            help="whether to force start all without confirmation")
        parser.add_argument(
            "--dry-run", action="store_true",
            help="whether to print job IDs that would be started rather than "
            "actually performing the action")

    @staticmethod
    def run(parser, args):
        api = API()

        if args.all:
            query = (JobsQuery()
                .add_all_fields()
                .add_search("state", JobState.READY)
                .add_search("archived", False)
                .sort_by("upload_date", descending=False))
            jobs = api.query_jobs(query)["jobs"]
            job_ids = [job["id"] for job in jobs]
        else:
            job_ids = args.ids

        if args.dry_run:
            for job_id in job_ids:
                print(job_id)
            return

        num_jobs = len(job_ids)

        if args.all:
            print("Found %d job(s) to start" % num_jobs)
            if num_jobs > 0 and not args.force:
                _abort_if_requested()

        if num_jobs == 0:
            return

        response = api.batch_start_jobs(job_ids)

        failures = _get_batch_failures(response)
        if not failures:
            print("Job(s) started")
        else:
            for job_id, message in iteritems(failures):
                print("Failed to start job '%s': %s" % (job_id, message))


class ArchiveJobsCommand(Command):
    '''Archive jobs on the platform.

    Examples:
        # Archive specific jobs
        voxel51 jobs archive <id> [...]

        # Archive all jobs
        voxel51 jobs archive --all
    '''

    @staticmethod
    def setup(parser):
        parser.add_argument(
            "ids", nargs="*", metavar="ID", help="the job ID(s) to archive")
        parser.add_argument(
            "-a", "--all", action="store_true",
            help="whether to archive all jobs")
        parser.add_argument(
            "-f", "--force", action="store_true",
            help="whether to force archive all without confirmation")
        parser.add_argument(
            "--dry-run", action="store_true",
            help="whether to print job IDs that would be archived rather than "
            "actually performing the action")

    @staticmethod
    def run(parser, args):
        api = API()

        if args.all:
            query = (JobsQuery()
                .add_all_fields()
                .add_search("archived", False)
                .sort_by("upload_date", descending=False))
            jobs = api.query_jobs(query)["jobs"]
            job_ids = [job["id"] for job in jobs]
        else:
            job_ids = args.ids

        if args.dry_run:
            for job_id in job_ids:
                print(job_id)
            return

        num_jobs = len(job_ids)

        if args.all:
            print("Found %d job(s) to archive" % num_jobs)
            if num_jobs > 0 and not args.force:
                _abort_if_requested()

        if num_jobs == 0:
            return

        response = api.batch_archive_jobs(job_ids)

        failures = _get_batch_failures(response)
        if not failures:
            print("Job(s) archived")
        else:
            for job_id, message in iteritems(failures):
                print("Failed to archive job '%s': %s" % (job_id, message))


class UnarchiveJobsCommand(Command):
    '''Unarchive jobs on the platform.

    Examples:
        # Unarchive specific jobs
        voxel51 jobs unarchive <id> [...]

        # Unarchive all eligible (unexpired) jobs
        voxel51 jobs unarchive --all
    '''

    @staticmethod
    def setup(parser):
        parser.add_argument(
            "ids", nargs="*", metavar="ID", help="the job ID(s) to unarchive")
        parser.add_argument(
            "-a", "--all", action="store_true",
            help="whether to unarchive all eligible (unexpired) jobs")
        parser.add_argument(
            "-f", "--force", action="store_true",
            help="whether to force unarchive all without confirmation")
        parser.add_argument(
            "--dry-run", action="store_true",
            help="whether to print job IDs that would be unarchived rather "
            "than actually performing the action")

    @staticmethod
    def run(parser, args):
        api = API()

        if args.all:
            query = (JobsQuery()
                .add_all_fields()
                .add_search("archived", True)
                .sort_by("upload_date", descending=False))
            jobs = api.query_jobs(query)["jobs"]

            # Exclude expired jobs
            job_ids = [
                job["id"] for job in jobs if not api.is_job_expired(job=job)]
        else:
            job_ids = args.ids

        if args.dry_run:
            for job_id in job_ids:
                print(job_id)
            return

        num_jobs = len(job_ids)

        if args.all:
            print("Found %d job(s) to unarchive" % num_jobs)
            if num_jobs > 0 and not args.force:
                _abort_if_requested()

        if num_jobs == 0:
            return

        response = api.batch_unarchive_jobs(job_ids)

        failures = _get_batch_failures(response)
        if not failures:
            print("Job(s) unarchived")
        else:
            for job_id, message in iteritems(failures):
                print("Failed to unarchive job '%s': %s" % (job_id, message))


class TTLJobsCommand(Command):
    '''Update TTL of jobs on the platform.

    Examples:
        # Extend TTL of jobs by given number of days
        voxel51 jobs ttl --days <days> <id> [...]

        # Set expiration date of jobs to given date
        voxel51 jobs ttl --date <date> <id> [...]
    '''

    @staticmethod
    def setup(parser):
        parser.add_argument(
            "ids", nargs="*", metavar="ID", help="the job ID(s) to update")
        parser.add_argument(
            "--days", metavar="DAYS", type=float,
            help="the number of days by which to extend the TTL of the jobs")
        parser.add_argument(
            "--date", metavar="DATE", help="new expiration date for the jobs")
        parser.add_argument(
            "-a", "--all", action="store_true",
            help="whether to update all eligible (unexpired) jobs")
        parser.add_argument(
            "-f", "--force", action="store_true",
            help="whether to force update all without confirmation")
        parser.add_argument(
            "--dry-run", action="store_true",
            help="whether to print job IDs that would be updated rather than "
            "actually performing the action")

    @staticmethod
    def run(parser, args):
        api = API()

        if not args.days and not args.date:
            return

        if args.all:
            query = (JobsQuery()
                .add_all_fields()
                .sort_by("upload_date", descending=False))
            jobs = api.query_jobs(query)["jobs"]

            # Exclude expired jobs
            job_ids = [
                job["id"] for job in jobs if not api.is_job_expired(job=job)]
        else:
            job_ids = args.ids

        if args.dry_run:
            for job_id in job_ids:
                print(job_id)
            return

        num_jobs = len(job_ids)

        if args.all:
            print("Found %d jobs to update TTL" % num_jobs)
            if num_jobs > 0 and not args.force:
                _abort_if_requested()

        if num_jobs == 0:
            return

        response = api.batch_update_jobs_ttl(
            job_ids, days=args.days, expiration_date=args.date)

        failures = _get_batch_failures(response)
        if not failures:
            print("Job TTL(s) updated")
        else:
            for job_id, message in iteritems(failures):
                print(
                    "Failed to update TTL of job '%s': %s" % (job_id, message))


class RequestJobsCommand(Command):
    '''Download job requests.

    Example:
        # Print job request
        voxel51 jobs request <id>

        # Download job request to disk
        voxel51 jobs request <id> --path '/path/for/request.json'
    '''

    @staticmethod
    def setup(parser):
        parser.add_argument("id", metavar="ID", help="the job ID of interest")
        parser.add_argument(
            "-p", "--path", metavar="PATH", help="path to write request JSON")

    @staticmethod
    def run(parser, args):
        api = API()

        request = api.get_job_request(args.id)

        if args.path:
            request.to_json(args.path)
            print(
                "Request for job '%s' written to '%s'" % (args.id, args.path))
        else:
            print(request)


class StatusJobsCommand(Command):
    '''Download job statuses.

    Example:
        # Print job status
        voxel51 jobs status <id>

        # Download job status to disk
        voxel51 jobs status <id> --path '/path/for/status.json'
    '''

    @staticmethod
    def setup(parser):
        parser.add_argument("id", metavar="ID", help="the job ID of interest")
        parser.add_argument(
            "-p", "--path", metavar="PATH", help="path to write status JSON")

    @staticmethod
    def run(parser, args):
        api = API()

        status = api.get_job_status(args.id)

        if args.path:
            voxu.write_json(status, args.path)
            print("Status for job '%s' written to '%s'" % (args.id, args.path))
        else:
            _print_dict_as_json(status)


class LogJobsCommand(Command):
    '''Download job logfiles.

    Example:
        # Print job logfile
        voxel51 jobs log <id>

        # Download job logfile to disk
        voxel51 jobs log <id> --path '/path/for/job.log'
    '''

    @staticmethod
    def setup(parser):
        parser.add_argument("id", metavar="ID", help="the job ID of interest")
        parser.add_argument(
            "-p", "--path", metavar="PATH", help="path to write logfile")

    @staticmethod
    def run(parser, args):
        api = API()

        if args.path:
            api.download_job_logfile(args.id, output_path=args.path)
            print(
                "Logfile for job '%s' written to '%s'" % (args.id, args.path))
        else:
            logfile = api.download_job_logfile(args.id, output_path=args.path)
            print(logfile)


class DownloadJobsCommand(Command):
    '''Download job outputs.

    Examples:
        # Download job output to default location
        voxel51 jobs download <id>

        # Download job output to specific location
        voxel51 jobs download <id> --path '/path/for/job/output.json'

        # Generate signed URL to download job output
        voxel51 jobs download <id> --url
    '''

    @staticmethod
    def setup(parser):
        parser.add_argument(
            "download", metavar="ID", help="job output to download")
        parser.add_argument(
            "-p", "--path", metavar="PATH", help="path to write output")
        parser.add_argument(
            "-u", "--url", metavar="ID",
            help="generate signed URL to download job output")

    @staticmethod
    def run(parser, args):
        api = API()

        job_id = args.download

        if args.url:
            url = api.get_job_output_download_url(job_id)
            print(url)
            return

        output_path = api.download_job_output(job_id, output_path=args.path)
        print("Downloaded '%s' to '%s'" % (job_id, output_path))


class KillJobsCommand(Command):
    '''Kill jobs on the platform.

    Examples:
        # Kill specific jobs
        voxel51 jobs kill <id> [...]

        # Kill all eligible (queued or scheduled) jobs
        voxel51 jobs kill --all
    '''

    @staticmethod
    def setup(parser):
        parser.add_argument(
            "ids", nargs="*", metavar="ID", help="job ID(s) to kill")
        parser.add_argument(
            "-a", "--all", action="store_true",
            help="whether to kill all eligible (queued or scheduled) jobs")
        parser.add_argument(
            "-f", "--force", action="store_true",
            help="whether to force kill all without confirmation")
        parser.add_argument(
            "--dry-run", action="store_true",
            help="whether to print job IDs that would be killed rather than "
            "actually performing the action")

    @staticmethod
    def run(parser, args):
        api = API()

        if args.all:
            query = (JobsQuery()
                .add_all_fields()
                .add_search("archived", False)
                .add_search_or("state", [JobState.QUEUED, JobState.SCHEDULED])
                .sort_by("upload_date", descending=False))
            jobs = api.query_jobs(query)["jobs"]
            job_ids = [job["id"] for job in jobs]
        else:
            job_ids = args.ids

        if args.dry_run:
            for job_id in job_ids:
                print(job_id)
            return

        num_jobs = len(job_ids)

        if args.all:
            print("Found %d job(s) to kill" % num_jobs)
            if num_jobs > 0 and not args.force:
                _abort_if_requested()

        if num_jobs == 0:
            return

        response = api.batch_kill_jobs(job_ids)

        failures = _get_batch_failures(response)
        if not failures:
            print("Job(s) killed")
        else:
            for job_id, message in iteritems(failures):
                print("Failed to kill job '%s': %s" % (job_id, message))


class DeleteJobsCommand(Command):
    '''Delete jobs on the platform.

    Examples:
        # Delete specific jobs
        voxel51 jobs delete <id> [...]

        # Delete all eligible (unstarted) jobs
        voxel51 jobs delete --all
    '''

    @staticmethod
    def setup(parser):
        parser.add_argument(
            "ids", nargs="*", metavar="ID", help="job ID(s) to delete")
        parser.add_argument(
            "-a", "--all", action="store_true",
            help="whether to delete all eligible (unstarted) jobs")
        parser.add_argument(
            "-f", "--force", action="store_true",
            help="whether to force delete all without confirmation")
        parser.add_argument(
            "--dry-run", action="store_true",
            help="whether to print job IDs that would be deleted rather than "
            "actually performing the action")

    @staticmethod
    def run(parser, args):
        api = API()

        if args.all:
            query = (JobsQuery()
                .add_all_fields()
                .add_search("archived", False)
                .add_search("state", JobState.READY)
                .sort_by("upload_date", descending=False))
            jobs = api.query_jobs(query)["jobs"]
            job_ids = [job["id"] for job in jobs]
        else:
            job_ids = args.ids

        if args.dry_run:
            for job_id in job_ids:
                print(job_id)
            return

        num_jobs = len(job_ids)

        if args.all:
            print("Found %d job(s) to delete" % num_jobs)
            if num_jobs > 0 and not args.force:
                _abort_if_requested()

        if num_jobs == 0:
            return

        response = api.batch_delete_jobs(job_ids)

        failures = _get_batch_failures(response)
        if not failures:
            print("Job(s) deleted")
        else:
            for job_id, message in iteritems(failures):
                print("Failed to delete job '%s': %s" % (job_id, message))


class AnalyticsCommand(Command):
    '''Tools for working with analytics.'''

    @staticmethod
    def setup(parser):
        subparsers = parser.add_subparsers(title="available commands")
        _register_command(subparsers, "list", ListAnalyticsCommand)
        _register_command(subparsers, "info", InfoAnalyticsCommand)
        _register_command(subparsers, "doc", DocAnalyticsCommand)
        _register_command(subparsers, "upload", UploadAnalyticsCommand)
        _register_command(subparsers, "delete", DeleteAnalyticsCommand)

    @staticmethod
    def run(parser, args):
        parser.print_help()


class ListAnalyticsCommand(Command):
    '''List analytics on the platform.

    Notes:
        Unless overridden, only the latest version of each analytic is listed,
        and pending analytics are included.

    Examples:
        # List analytics according to the given query
        voxel51 analytics list
            [--limit <limit>]
            [--search [<field>:]<str>[,...]]
            [--sort-by <field>]
            [--ascending]
            [--all-versions]
            [--all-fields]
            [--count]

        # Flags for analytics with particular scopes
        voxel51 analytics list --public
        voxel51 analytics list --user

        # Flags for analytics with particular pending states
        # These flags are ignored when a search containing `pending` is found
        voxel51 analytics list --include-pending    (default behavior)
        voxel51 analytics list --exclude-pending
        voxel51 analytics list --only-pending

        # List the last 10 analytics of any version uploaded to the platform
        voxel51 analytics list --all-versions --limit 10 --sort-by upload_date

        # List public analytics whose names contain "sense"
        voxel51 analytics list --public --search name:sense

    Search syntax:
        The generic search syntax is:

            --search [<field>:]<str>[,...]

        where:
            <field>    an optional field name on which to search
            <str>      the search string

        The supported fields for analytics searches are `id`, `name`, `version`
        and `type`.

        If `<field>:` is omitted, the search will match any records for which
        any field contains the given search string.

        Multiple searches can be specified as a comma-separated list. Records
        must match all searches in order to appear in the search results.

        You can include special characters `,` and `:` in search strings by
        escaping them with `\\`.

        Fields are case insensitive, and underscores can be used in-place of
        spaces.
    '''

    @staticmethod
    def setup(parser):
        parser.add_argument(
            "-l", "--limit", metavar="LIMIT", type=int, default=-1,
            help="limit the number of analytics listed")
        parser.add_argument(
            "-s", "--search", metavar="SEARCH",
            help="search to limit results when listing analytics")
        parser.add_argument(
            "--sort-by", metavar="FIELD",
            help="field to sort by when listing analytics")
        parser.add_argument(
            "--ascending", action="store_true",
            help="whether to sort in ascending order")
        parser.add_argument(
            "--all-versions", action="store_true",
            help="whether to include all versions of analytics")
        parser.add_argument(
            "-a", "--all-fields", action="store_true",
            help="whether to print all available fields")
        parser.add_argument(
            "-c", "--count", action="store_true",
            help="whether to show the number of analytics in the list")

        scopes = parser.add_argument_group("scope arguments")
        scopes.add_argument(
            "--public", action="store_true", help="public analytics")
        scopes.add_argument(
            "--user", action="store_true", help="user analytics")

        pending = parser.add_argument_group("pending arguments")
        pending.add_argument(
            "--include-pending", action="store_true",
            help="include pending analytics (default behavior)")
        pending.add_argument(
            "--exclude-pending", action="store_true",
            help="exclude pending analytics")
        pending.add_argument(
            "--pending-only", action="store_true",
            help="only pending analytics")

    @staticmethod
    def run(parser, args):
        api = API()

        query = AnalyticsQuery().add_all_fields()

        if args.limit >= 0:
            query = query.set_limit(args.limit)

        sort_field = args.sort_by if args.sort_by else "upload_date"
        descending = not args.ascending
        query = query.sort_by(sort_field, descending=descending)

        query = query.set_all_versions(args.all_versions)

        scopes = []
        if args.public:
            scopes.append("public")
        if args.user:
            scopes.append("user")
        if scopes:
            query = query.add_search_or("scope", scopes)

        if args.search is not None:
            query = query.add_search_direct(args.search)

        if args.search is None or "pending:" not in args.search:
            # default: include pending
            if args.pending_only:
                query = query.add_search("pending", True)
            if args.exclude_pending:
                query = query.add_search("pending", False)

        analytics = api.query_analytics(query)["analytics"]
        _print_analytics_table(
            analytics, show_count=args.count, show_all_fields=args.all_fields)


class InfoAnalyticsCommand(Command):
    '''Get information about analytics on the platform.

    Examples:
        # Get analytic(s) info
        voxel51 analytics info <id> [...]

        # Get all available fields for analytics
        voxel51 analytics info --all-fields <id> [...]
    '''

    @staticmethod
    def setup(parser):
        parser.add_argument(
            "ids", nargs="+", metavar="ID",
            help="the analytic ID(s) of interest")
        parser.add_argument(
            "-a", "--all-fields", action="store_true",
            help="whether to print all available fields")

    @staticmethod
    def run(parser, args):
        api = API()

        analytics = [
            api.get_analytic_details(analytic_id) for analytic_id in args.ids]
        _print_analytics_table(analytics, show_all_fields=args.all_fields)


class DocAnalyticsCommand(Command):
    '''Get documentation about analytics.

    Examples:
        # Print documentation for analytic
        voxel51 analytics doc <id>

        # Write documentation for analytic to disk
        voxel51 analytics doc <id> --path '/path/for/doc.json'
    '''

    @staticmethod
    def setup(parser):
        parser.add_argument("id", metavar="ID", help="the analytic ID")
        parser.add_argument(
            "-p", "--path", metavar="PATH", help="path to write doc JSON")

    @staticmethod
    def run(parser, args):
        api = API()

        doc = api.get_analytic_doc(args.id)

        if args.path:
            voxu.write_json(doc, args.path)
            print(
                "Documentation for analytic '%s' written to '%s'" %
                (args.id, args.path))
        else:
            _print_dict_as_json(doc)


class UploadAnalyticsCommand(Command):
    '''Upload analytics to the platform.

    Examples:
        # Upload documentation for analytic
        voxel51 analytics upload --doc '/path/to/doc.json'
            [--analytic-type TYPE]

        # Upload analytic image
        voxel51 analytics upload --image <id>
            --path '/path/to/image.tar.gz' --image-type cpu|gpu
    '''

    @staticmethod
    def setup(parser):
        parser.add_argument(
            "--doc", metavar="PATH", help="analytic documentation to upload")
        parser.add_argument(
            "--analytic-type", help="type of analytic")
        parser.add_argument(
            "--image", metavar="ID",
            help="analytic ID to upload image for")
        parser.add_argument(
            "--path", metavar="PATH", help="analytic image to upload")
        parser.add_argument(
            "--image-type", help="type of image being uploaded")
        parser.add_argument(
            "--print-id", action="store_true",
            help="whether to print only the ID of the uploaded analytic")

    @staticmethod
    def run(parser, args):
        api = API()

        # Upload analytic documentation
        if args.doc:
            metadata = api.upload_analytic(
                args.doc, analytic_type=args.analytic_type)
            if args.print_id:
                print(metadata["id"])
            else:
                _print_dict_as_table(metadata)

        # Upload analytic image
        if args.image:
            analytic_id = args.image
            image_type = args.image_type
            api.upload_analytic_image(analytic_id, args.path, image_type)
            print(
                "%s image for analytic %s uploaded"
                % (image_type.upper(), analytic_id))


class DeleteAnalyticsCommand(Command):
    '''Delete analytics from the platform.

    Example:
        # Delete analytics
        voxel51 analytics delete <id> [...]
    '''

    @staticmethod
    def setup(parser):
        parser.add_argument(
            "ids", nargs="+", metavar="ID",
            help="the analytic ID(s) to delete")
        parser.add_argument(
            "-f", "--force", action="store_true",
            help="whether to force delete without confirmation")

    @staticmethod
    def run(parser, args):
        api = API()

        analytic_ids = args.ids

        num_analytics = len(analytic_ids)
        print("Found %d analytic(s) to delete" % num_analytics)
        if num_analytics > 0 and not args.force:
            _abort_if_requested()

        for analytic_id in analytic_ids:
            api.delete_analytic(analytic_id)
            print("Analytic '%s' deleted" % analytic_id)


class StatusCommand(Command):
    '''Tools for checking the status of the platform.

    Examples:
        # Check status of all platform services
        voxel51 status

        # Check whether platform is up
        voxel51 status --platform

        # Check whether jobs cluster is up
        voxel51 status --jobs-cluster
    '''

    @staticmethod
    def setup(parser):
        parser.add_argument(
            "-p", "--platform", action="store_true",
            help="check if platform is up")
        parser.add_argument(
            "-j", "--jobs-cluster", action="store_true",
            help="check if jobs cluster is up")

    @staticmethod
    def run(parser, args):
        api = API()

        status = api.get_platform_status()

        if args.platform:
            print(status["platform"])

        if args.jobs_cluster:
            print(status["jobs"])

        if not args.platform and not args.jobs_cluster:
            _print_platform_status_info(status, api.token)


def _print_platform_status_info(status, token):
    records = []
    for service, is_up in iteritems(status):
        if is_up:
            msg = "system operational!"
        elif token.base_api_url == "https://api.voxel51.com":
            msg = "system down; see https://status.voxel51.com for more info"
        else:
            msg = "system down; contact your sys admin for more info"

        records.append((service, is_up, msg))

    table_str = tabulate(
        records, headers=["service", "operational", "message"],
        tablefmt=TABLE_FORMAT)
    print(table_str)


def _print_active_token_info():
    token_path = voxa.get_active_token_path()
    token = voxa.load_token(token_path=token_path)
    contents = [
        ("token id", token.id),
        ("creation date", _render_datetime(token.creation_date)),
        ("base api url", token.base_api_url),
        ("path", token_path),
    ]
    table_str = tabulate(
        contents, headers=["API token", ""], tablefmt=TABLE_FORMAT)
    print(table_str)


def _print_data_table(data, show_count=False, show_all_fields=False):
    render_fcns = {
        "name": _render_name,
        "size": _render_bytes,
        "upload_date": _render_datetime,
        "expiration_date": _render_datetime,
    }
    _render_fields(data, render_fcns)

    if show_all_fields:
        table_str = tabulate(data, headers="keys", tablefmt=TABLE_FORMAT)
    else:
        fields = [
            "id", "name", "size", "type", "upload_date", "expiration_date"]
        records = _render_records(data, fields)
        table_str = tabulate(records, headers=fields, tablefmt=TABLE_FORMAT)

    print(table_str)
    if show_count:
        total_size = _render_bytes(sum(d["size"] for d in data))
        print("\nShowing %d data, %s\n" % (len(records), total_size))
<<<<<<< HEAD
=======


def _print_data_uploads(uploads):
    table_str = tabulate(uploads, headers="keys", tablefmt=TABLE_FORMAT)
    print("\n" + table_str + "\n")
>>>>>>> 6a2a035f


def _print_data_uploads(uploads):
    table_str = tabulate(uploads, headers="keys", tablefmt=TABLE_FORMAT)
    print("\n" + table_str + "\n")


def _print_jobs_table(jobs, show_count=False, show_all_fields=False):
    render_fcns = {
        "name": _render_name,
        "upload_date": _render_datetime,
        "expiration_date": _render_datetime,
    }
    _render_fields(jobs, render_fcns)

    if show_all_fields:
        table_str = tabulate(jobs, headers="keys", tablefmt=TABLE_FORMAT)
    else:
        fields = [
            "id", "name", "state", "archived", "upload_date",
            "expiration_date"]
        records = _render_records(jobs, fields)
        table_str = tabulate(records, headers=fields, tablefmt=TABLE_FORMAT)

    print(table_str)
    if show_count:
        print("\nShowing %d job(s)\n" % len(records))


def _print_analytics_table(analytics, show_count=False, show_all_fields=False):
    render_fcns = {
        "supports_cpu": bool,
        "supports_gpu": bool,
        "pending": bool,
        "upload_date": _render_datetime,
    }
    _render_fields(analytics, render_fcns)

    if show_all_fields:
        table_str = tabulate(analytics, headers="keys", tablefmt=TABLE_FORMAT)
    else:
        fields = [
            "id", "name", "version", "scope", "supports_cpu", "supports_gpu",
            "pending", "upload_date"]
        records = _render_records(analytics, fields)
        table_str = tabulate(records, headers=fields, tablefmt=TABLE_FORMAT)

    print(table_str)
    if show_count:
        print("\nFound %d analytic(s)\n" % len(records))


def _print_dict_as_json(d):
    s = json.dumps(d, indent=4)
    print(s)


def _print_dict_as_table(d):
    contents = list(d.items())
    table_str = tabulate(contents, tablefmt="plain")
    print(table_str)


def _render_name(name):
    if len(name) > MAX_NAME_COLUMN_WIDTH:
        name = name[:(MAX_NAME_COLUMN_WIDTH - 4)] + " ..."
    return name


def _render_bytes(size):
    if size is None or size < 0:
        return ""
    return voxu.to_human_bytes_str(size)


def _render_datetime(datetime_str):
    dt = dateutil.parser.isoparse(datetime_str)
    return dt.astimezone(get_localzone()).strftime("%Y-%m-%d %H:%M:%S %Z")


def _render_fields(d, render_fcns):
    for di in d:
        for ki, vi in iteritems(di):
            if ki in render_fcns:
                di[ki] = render_fcns[ki](vi)


def _render_records(d, fields):
    records = []
    for di in d:
        records.append(tuple(di[f] for f in fields))
    return records


def _get_batch_failures(batch_response):
    return {
        id: status.get("message") for id, status in iteritems(batch_response)
        if not status["success"]
    }


def _abort_if_requested():
    should_continue = voxu.query_yes_no(
        "Are you sure you want to continue?", default="no")

    if not should_continue:
        sys.exit(0)


def _has_subparsers(parser):
    for action in parser._actions:
        if isinstance(action, argparse._SubParsersAction):
            return True

    return False


def _iter_subparsers(parser):
    for action in parser._actions:
        if isinstance(action, argparse._SubParsersAction):
            for subparser in itervalues(action.choices):
                yield subparser


class _RecursiveHelpAction(argparse._HelpAction):

    def __call__(self, parser, *args, **kwargs):
        self._recurse(parser)
        parser.exit()

    @staticmethod
    def _recurse(parser):
        print("\n%s\n%s" % ("*" * 79, parser.format_help()))
        for subparser in _iter_subparsers(parser):
            _RecursiveHelpAction._recurse(subparser)


def _register_main_command(command, version=None):
    parser = argparse.ArgumentParser(description=command.__doc__.rstrip())

    parser.set_defaults(run=lambda args: command.run(parser, args))
    command.setup(parser)

    if version:
        parser.add_argument(
            "-v", "--version", action="version", version=version,
            help="show version info")

    if _ADD_RECURSIVE_HELP_FLAGS and _has_subparsers(parser):
        parser.add_argument(
            "--all-help", action=_RecursiveHelpAction,
            help="show help recurisvely and exit")

    return parser


def _register_command(parent, name, command):
    parser = parent.add_parser(
        name, help=command.__doc__.splitlines()[0],
        description=command.__doc__.rstrip(),
        formatter_class=argparse.RawTextHelpFormatter)

    parser.set_defaults(run=lambda args: command.run(parser, args))
    command.setup(parser)

    if _ADD_RECURSIVE_HELP_FLAGS and _has_subparsers(parser):
        parser.add_argument(
            "--all-help", action=_RecursiveHelpAction,
            help="show help recurisvely and exit")

    return parser


#
# Whether to add a flag to that recursively prints help for all parsers that
# have subparsers
#
_ADD_RECURSIVE_HELP_FLAGS = True


def main():
    '''Executes the `voxel51` tool with the given command-line args.'''
    parser = _register_main_command(Voxel51Command, version=voxc.VERSION_LONG)
    args = parser.parse_args()
    args.run(args)<|MERGE_RESOLUTION|>--- conflicted
+++ resolved
@@ -1677,14 +1677,6 @@
     if show_count:
         total_size = _render_bytes(sum(d["size"] for d in data))
         print("\nShowing %d data, %s\n" % (len(records), total_size))
-<<<<<<< HEAD
-=======
-
-
-def _print_data_uploads(uploads):
-    table_str = tabulate(uploads, headers="keys", tablefmt=TABLE_FORMAT)
-    print("\n" + table_str + "\n")
->>>>>>> 6a2a035f
 
 
 def _print_data_uploads(uploads):
