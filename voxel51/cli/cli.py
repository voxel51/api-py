--- conflicted
+++ resolved
@@ -79,13 +79,10 @@
         _register_command(subparsers, "jobs", JobsCommand)
         _register_command(subparsers, "analytics", AnalyticsCommand)
         _register_command(subparsers, "status", StatusCommand)
-<<<<<<< HEAD
-=======
 
     @staticmethod
     def run(parser, args):
         parser.print_help()
->>>>>>> 426559c7
 
 
 class AuthCommand(Command):
@@ -1612,63 +1609,6 @@
             help="check if jobs cluster is up")
 
     @staticmethod
-    def run(args):
-        api = API()
-
-        status = api.get_platform_status()
-
-        if args.platform:
-            logger.info(status["platform"])
-
-        if args.jobs_cluster:
-            logger.info(status["jobs"])
-
-        if not args.platform and not args.jobs_cluster:
-            _print_platform_status_info(status, api.token)
-
-
-def _print_platform_status_info(status, token):
-    records = []
-    for service, is_up in iteritems(status):
-        if is_up:
-            msg = "system operational!"
-        elif token.base_api_url == "https://api.voxel51.com":
-            msg = "system down; see https://status.voxel51.com for more info"
-        else:
-            msg = "system down; contact your sys admin for more info"
-
-        records.append((service, is_up, msg))
-
-    table_str = tabulate(
-        records, headers=["service", "operational", "message"],
-        tablefmt=TABLE_FORMAT)
-    logger.info(table_str)
-
-
-class StatusCommand(Command):
-    '''Tools for checking the status of the platform.
-
-    Examples:
-        # Check status of all platform services
-        voxel51 status
-
-        # Check whether platform is up
-        voxel51 status --platform
-
-        # Check whether jobs cluster is up
-        voxel51 status --jobs-cluster
-    '''
-
-    @staticmethod
-    def setup(parser):
-        parser.add_argument(
-            "-p", "--platform", action="store_true",
-            help="check if platform is up")
-        parser.add_argument(
-            "-j", "--jobs-cluster", action="store_true",
-            help="check if jobs cluster is up")
-
-    @staticmethod
     def run(parser, args):
         api = API()
 
